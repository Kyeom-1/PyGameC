<<<<<<< HEAD
import math
import sys

import pygame


# Constants
WINDOW_WIDTH = 960
WINDOW_HEIGHT = 600
FPS = 60

BACKGROUND_COLOR = (18, 18, 22)
TEXT_COLOR = (230, 230, 235)
ACCENT_COLOR = (100, 180, 255)
INPUT_BG = (35, 35, 42)
INPUT_BG_FOCUS = (50, 50, 62)
ERROR_COLOR = (255, 120, 120)
GRID_COLOR = (40, 44, 52)
SIM_COLOR = (255, 200, 100)
TRAIL_COLOR = (150, 200, 255)
VECTOR_COLOR = (255, 100, 100)

GRAVITY = 9.81  # m/s^2


class TextInput:

	def __init__(self, rect, font, placeholder="", numeric=True, allow_empty=True):
		self.rect = pygame.Rect(rect)
		self.font = font
		self.placeholder = placeholder
		self.numeric = numeric
		self.allow_empty = allow_empty
		self.text = ""
		self.focused = False
		self.cursor_visible = True
		self.cursor_timer = 0.0
		self.cursor_interval = 0.6
		self.invalid = False

	def handle_event(self, event):
		if event.type == pygame.MOUSEBUTTONDOWN:
			self.focused = self.rect.collidepoint(event.pos)
			self.cursor_visible = True
			self.cursor_timer = 0.0
		elif self.focused and event.type == pygame.KEYDOWN:
			if event.key == pygame.K_RETURN:
				self.focused = False
				return
			if event.key == pygame.K_BACKSPACE:
				self.text = self.text[:-1]
			elif event.key == pygame.K_MINUS and not self.numeric:
				self.text += "-"
			elif event.key == pygame.K_PERIOD or event.unicode == ".":
				if "." not in self.text:
					self.text += "."
			elif event.unicode:
				if self.numeric:
					if event.unicode.isdigit():
						self.text += event.unicode
				else:
					self.text += event.unicode

	def update(self, dt):
		if self.focused:
			self.cursor_timer += dt
			if self.cursor_timer >= self.cursor_interval:
				self.cursor_visible = not self.cursor_visible
				self.cursor_timer = 0.0
		else:
			self.cursor_visible = False

	def get_value(self):
		if self.text.strip() == "":
			return None
		try:
			return float(self.text)
		except ValueError:
			return None

	def draw(self, surface):
		bg = INPUT_BG_FOCUS if self.focused else INPUT_BG
		pygame.draw.rect(surface, bg, self.rect, border_radius=6)
		pygame.draw.rect(surface, GRID_COLOR if not self.invalid else ERROR_COLOR, self.rect, width=1, border_radius=6)

		display_text = self.text if self.text != "" else self.placeholder
		color = TEXT_COLOR if self.text != "" else (160, 160, 170)
		render = self.font.render(display_text, True, color)
		surface.blit(render, (self.rect.x + 10, self.rect.y + (self.rect.height - render.get_height()) // 2))

		if self.focused:
			cursor_x = self.rect.x + 10 + render.get_width()
			cursor_y = self.rect.y + 8
			if self.cursor_visible:
				pygame.draw.line(surface, TEXT_COLOR, (cursor_x, cursor_y), (cursor_x, self.rect.bottom - 8), 1)

# yo wassup EGO 
def compute_delta_y_from_speeds(initial_speed, final_speed, gravity):
	"""
	Compute vertical displacement needed so that impact speed equals final_speed,
	given initial_speed and gravity. Positive Δy means landing above launch.
	Using energy: vf^2 = vi^2 + 2 g Δy  =>  Δy = (vf^2 - vi^2) / (2 g)
	"""
	return (final_speed * final_speed - initial_speed * initial_speed) / (2.0 * gravity)


def solve_time_of_flight(initial_speed, launch_angle_deg, delta_y, gravity):
	angle_rad = math.radians(launch_angle_deg)
	vy0 = initial_speed * math.sin(angle_rad)
	# Solve -0.5 g t^2 + vy0 t - delta_y = 0 -> take the larger positive root
	discriminant = vy0 * vy0 - 2.0 * gravity * delta_y
	if discriminant < 0:
		return None
	sqrt_disc = math.sqrt(discriminant)
	# positive time
	return (vy0 + sqrt_disc) / gravity


def sample_trajectory(initial_speed, launch_angle_deg, gravity, t_end, num_points=200):
	angle_rad = math.radians(launch_angle_deg)
	vx0 = initial_speed * math.cos(angle_rad)
	vy0 = initial_speed * math.sin(angle_rad)
	points = []
	for i in range(num_points + 1):
		t = t_end * (i / num_points)
		x = vx0 * t
		y = vy0 * t - 0.5 * gravity * t * t
		points.append((x, y))
	return points


def draw_grid(surface, rect, origin_px, scale):
	# Minor grid within rect
	step = 20
	x0, y0, w, h = rect
	for x in range(x0, x0 + w + 1, step):
		pygame.draw.line(surface, GRID_COLOR, (x, y0), (x, y0 + h))
	for y in range(y0, y0 + h + 1, step):
		pygame.draw.line(surface, GRID_COLOR, (x0, y), (x0 + w, y))

	# Axes within rect - only draw if origin is within the rect
	if x0 <= origin_px[0] <= x0 + w:
		pygame.draw.line(surface, (90, 90, 100), (origin_px[0], y0), (origin_px[0], y0 + h), 2)
	if y0 <= origin_px[1] <= y0 + h:
		pygame.draw.line(surface, (90, 90, 100), (x0, origin_px[1]), (x0 + w, origin_px[1]), 2)


def world_to_screen(origin_px, scale, x_world, y_world):
	x = origin_px[0] + x_world * scale
	y = origin_px[1] - y_world * scale
	return int(x), int(y)


def clamp(value, lo, hi):
	return max(lo, min(hi, value))


class ProjectileSimulation:
	def __init__(self):
		self.reset()
		self.trail_points = []
		self.max_trail_length = 200
		
	def reset(self):
		self.is_running = False
		self.is_paused = False
		self.time = 0.0
		self.position = (0.0, 0.0)
		self.velocity = (0.0, 0.0)
		self.initial_velocity = (0.0, 0.0)
		self.angle_deg = 0.0
		self.trail_points = []
		self.impact_time = None
		self.range_m = 0.0
		
	def launch(self, initial_speed, angle_deg, delta_y):
		self.reset()
		self.angle_deg = angle_deg
		angle_rad = math.radians(angle_deg)
		self.initial_velocity = (
			initial_speed * math.cos(angle_rad),
			initial_speed * math.sin(angle_rad)
		)
		self.velocity = self.initial_velocity
		self.position = (0.0, 0.0)
		self.is_running = True
		self.is_paused = False
		self.time = 0.0
		self.trail_points = [(0.0, 0.0)]
		
		# Calculate impact time and range
		vy0 = self.initial_velocity[1]
		discriminant = vy0 * vy0 - 2.0 * GRAVITY * delta_y
		if discriminant >= 0:
			sqrt_disc = math.sqrt(discriminant)
			self.impact_time = (vy0 + sqrt_disc) / GRAVITY
			self.range_m = self.initial_velocity[0] * self.impact_time
		else:
			self.impact_time = None
			self.range_m = 0.0
			
	def update(self, dt, speed_multiplier=1.0):
		if not self.is_running or self.is_paused:
			return
			
		dt *= speed_multiplier
		self.time += dt
		
		# Update position using physics
		self.position = (
			self.initial_velocity[0] * self.time,
			self.initial_velocity[1] * self.time - 0.5 * GRAVITY * self.time * self.time
		)
		
		# Update velocity
		self.velocity = (
			self.initial_velocity[0],
			self.initial_velocity[1] - GRAVITY * self.time
		)
		
		# Add to trail
		self.trail_points.append(self.position)
		if len(self.trail_points) > self.max_trail_length:
			self.trail_points.pop(0)
			
		# Check for impact
		if self.impact_time and self.time >= self.impact_time:
			self.is_running = False
			self.time = self.impact_time
			self.position = (self.range_m, 0.0)
			self.velocity = (self.initial_velocity[0], -math.sqrt(self.initial_velocity[1]**2 - 2*GRAVITY*self.position[1]))
			
	def get_speed(self):
		return math.sqrt(self.velocity[0]**2 + self.velocity[1]**2)
		
	def toggle_pause(self):
		if self.is_running:
			self.is_paused = not self.is_paused
			
	def stop(self):
		self.is_running = False
		self.is_paused = False


def main():
	pygame.init()
	pygame.display.set_caption("Projectile Range Calculator - Simulation")
	screen = pygame.display.set_mode((WINDOW_WIDTH, WINDOW_HEIGHT), pygame.RESIZABLE)
	clock = pygame.time.Clock()

	font = pygame.font.SysFont("consolas", 20)
	big_font = pygame.font.SysFont("consolas", 24)
	small_font = pygame.font.SysFont("consolas", 16)

	# UI layout - will be updated on resize
	panel_w = 320
	window_width = WINDOW_WIDTH
	window_height = WINDOW_HEIGHT
	
	# Plot area margins
	margin_left = 40
	margin_right = 20
	margin_top = 20
	margin_bottom = 60
	
	# Initialize layout variables
	panel_rect = pygame.Rect(window_width - panel_w, 0, panel_w, window_height)
	plot_rect = pygame.Rect(0, 0, window_width - panel_w, window_height)
	usable_w = plot_rect.width - (margin_left + margin_right)
	usable_h = plot_rect.height - (margin_top + margin_bottom)
	
	# Initialize input fields
	input_vi = TextInput(pygame.Rect(panel_rect.x + 20, 80, panel_w - 40, 36), font, placeholder="Initial speed vi (m/s)")
	input_vf = TextInput(pygame.Rect(panel_rect.x + 20, 150, panel_w - 40, 36), font, placeholder="Final speed vf (m/s, empty = vi)")
	
	def update_layout():
		nonlocal panel_rect, plot_rect, usable_w, usable_h, input_vi, input_vf
		panel_rect = pygame.Rect(window_width - panel_w, 0, panel_w, window_height)
		plot_rect = pygame.Rect(0, 0, window_width - panel_w, window_height)
		usable_w = plot_rect.width - (margin_left + margin_right)
		usable_h = plot_rect.height - (margin_top + margin_bottom)
		
		# Update input positions
		input_vi.rect = pygame.Rect(panel_rect.x + 20, 80, panel_w - 40, 36)
		input_vf.rect = pygame.Rect(panel_rect.x + 20, 150, panel_w - 40, 36)

	angle_deg = 45.0
	angle_min = 0.0
	angle_max = 89.9

	# Simulation
	sim = ProjectileSimulation()
	speed_multiplier = 1.0
	show_vectors = True
	show_trail = True

	# Enemy/Target settings (world meters)
	enemy_pos = [60.0, 0.0]  # x, y in meters
	enemy_radius_m = 2.0
	hit_target = False
	explosion_time = 0.0

	# Defaults for quick start
	input_vi.text = "30"
	input_vf.text = ""

	running = True
	while running:
		dt = clock.tick(FPS) / 1000.0

		for event in pygame.event.get():
			if event.type == pygame.QUIT:
				running = False
			elif event.type == pygame.VIDEORESIZE:
				# Handle window resize with minimum constraints
				window_width = max(640, event.w)  # Minimum width
				window_height = max(480, event.h)  # Minimum height
				screen = pygame.display.set_mode((window_width, window_height), pygame.RESIZABLE)
				update_layout()
			elif event.type == pygame.KEYDOWN and event.key == pygame.K_ESCAPE:
				running = False
			# Angle controls: mouse wheel and arrow keys
			elif event.type == pygame.MOUSEWHEEL:
				angle_deg += event.y * 1.5
				angle_deg = clamp(angle_deg, angle_min, angle_max)
			elif event.type == pygame.KEYDOWN:
				if event.key == pygame.K_UP:
					angle_deg += 1.0
				elif event.key == pygame.K_DOWN:
					angle_deg -= 1.0
				elif event.key == pygame.K_SPACE:
					# Launch simulation
					vi = input_vi.get_value()
					vf = input_vf.get_value()
					if vi is not None and vi > 0:
						if vf is None:
							vf_effective = vi
						else:
							vf_effective = vf
						delta_y = compute_delta_y_from_speeds(vi, vf_effective, GRAVITY)
						sim.launch(vi, angle_deg, delta_y)
						hit_target = False
						explosion_time = 0.0
				elif event.key == pygame.K_p:
					# Pause/Resume
					sim.toggle_pause()
				elif event.key == pygame.K_r:
					# Reset
					sim.stop()
				elif event.key == pygame.K_v:
					# Toggle vectors
					show_vectors = not show_vectors
				elif event.key == pygame.K_t:
					# Toggle trail
					show_trail = not show_trail
				elif event.key == pygame.K_PLUS or event.key == pygame.K_EQUALS:
					# Speed up
					speed_multiplier = min(5.0, speed_multiplier * 1.5)
				elif event.key == pygame.K_MINUS:
					# Slow down
					speed_multiplier = max(0.1, speed_multiplier / 1.5)
				# Move enemy/target with WASD
				elif event.key == pygame.K_a:
					enemy_pos[0] -= 2.0
				elif event.key == pygame.K_d:
					enemy_pos[0] += 2.0
				elif event.key == pygame.K_w:
					enemy_pos[1] += 2.0
				elif event.key == pygame.K_s:
					enemy_pos[1] -= 2.0
				angle_deg = clamp(angle_deg, angle_min, angle_max)

			# Input handling
			input_vi.handle_event(event)
			input_vf.handle_event(event)

		input_vi.update(dt)
		input_vf.update(dt)
		
		# Update simulation
		sim.update(dt, speed_multiplier)

		# Check hit against enemy/target while running
		if sim.is_running and not hit_target:
			dx = sim.position[0] - enemy_pos[0]
			dy = sim.position[1] - enemy_pos[1]
			if dx * dx + dy * dy <= enemy_radius_m * enemy_radius_m:
				hit_target = True
				explosion_time = 0.5  # seconds
				sim.stop()
		elif hit_target and explosion_time > 0.0:
			explosion_time = max(0.0, explosion_time - dt)

		screen.fill(BACKGROUND_COLOR)

		# Draw left plot background
		pygame.draw.rect(screen, BACKGROUND_COLOR, plot_rect)

		# Side panel background
		pygame.draw.rect(screen, (24, 24, 30), panel_rect)
		pygame.draw.line(screen, (60, 60, 70), (panel_rect.x, 0), (panel_rect.x, window_height), 1)

		# Titles
		screen.blit(big_font.render("Projectile Range", True, TEXT_COLOR), (panel_rect.x + 20, 20))

		# Angle display
		angle_label = big_font.render(f"Angle: {angle_deg:.1f}°", True, ACCENT_COLOR)
		screen.blit(angle_label, (panel_rect.x + 20, 220))
		screen.blit(font.render("Use Mouse Wheel / Up / Down", True, (160, 160, 170)), (panel_rect.x + 20, 250))

		# Simulation controls
		screen.blit(font.render("Simulation Controls", True, (180, 180, 190)), (panel_rect.x + 20, 290))
		screen.blit(small_font.render("SPACE: Launch", True, TEXT_COLOR), (panel_rect.x + 20, 320))
		screen.blit(small_font.render("P: Pause/Resume", True, TEXT_COLOR), (panel_rect.x + 20, 340))
		screen.blit(small_font.render("R: Reset", True, TEXT_COLOR), (panel_rect.x + 20, 360))
		screen.blit(small_font.render("V: Toggle Vectors", True, TEXT_COLOR), (panel_rect.x + 20, 380))
		screen.blit(small_font.render("T: Toggle Trail", True, TEXT_COLOR), (panel_rect.x + 20, 400))
		screen.blit(small_font.render("+/-: Speed", True, TEXT_COLOR), (panel_rect.x + 20, 420))

		# Inputs
		screen.blit(font.render("Inputs", True, (180, 180, 190)), (panel_rect.x + 20, 60))
		input_vi.draw(screen)
		input_vf.draw(screen)

		# Parse inputs
		vi = input_vi.get_value()
		vf = input_vf.get_value()
		input_vi.invalid = vi is None or (vi is not None and vi <= 0)
		if vf is None and input_vf.text.strip() != "":
			input_vf.invalid = True
		else:
			input_vf.invalid = False

		info_y = 450
		message_lines = []

		# Calculate theoretical trajectory for visualization
		theoretical_trajectory = []
		theoretical_range = 0.0
		theoretical_t_flight = 0.0
		
		if vi is not None and vi > 0:
			if vf is None:
				vf_effective = vi
			else:
				vf_effective = vf

			# Determine landing height offset from speed difference
			delta_y = compute_delta_y_from_speeds(vi, vf_effective, GRAVITY)
			t_flight = solve_time_of_flight(vi, angle_deg, delta_y, GRAVITY)

			if t_flight is None or t_flight <= 0:
				message_lines.append(("No solution for given angle and speeds.", ERROR_COLOR))
				theoretical_trajectory = []
				theoretical_range = None
			else:
				vx = vi * math.cos(math.radians(angle_deg))
				theoretical_range = vx * t_flight
				theoretical_t_flight = t_flight
				theoretical_trajectory = sample_trajectory(vi, angle_deg, GRAVITY, t_flight, num_points=300)

		# Auto-fit scale and origin for visualization
		all_points = []
		if theoretical_trajectory:
			all_points.extend(theoretical_trajectory)
		if sim.trail_points:
			all_points.extend(sim.trail_points)
		if sim.position != (0, 0):
			all_points.append(sim.position)
			
		if all_points:
			xs = [p[0] for p in all_points]
			ys = [p[1] for p in all_points]
			min_x, max_x = min(xs), max(xs)
			min_y, max_y = min(ys), max(ys)
			# Ensure origin (0,0) is considered for better framing
			min_x = min(min_x, 0.0)
			min_y = min(min_y, 0.0)
			# Compute scales; avoid zero division
			width_world = max(1e-6, max_x - min_x)
			height_world = max(1e-6, max_y - min_y)
			scale_x = usable_w / width_world
			scale_y = usable_h / height_world
			scale = max(1.0, min(scale_x, scale_y))  # don't zoom in too far below 1 px/m

			# Compute origin so that (min_x, min_y) maps to top-left margin inside plot_rect
			origin_px = (
				plot_rect.x + margin_left - int(min_x * scale),
				plot_rect.y + margin_top + int(max_y * scale)
			)
		else:
			# Default view
			origin_px = (plot_rect.x + margin_left, plot_rect.bottom - margin_bottom)
			scale = 6.0

		# Draw grid
		draw_grid(screen, plot_rect, origin_px, scale)

		# Draw mortar at origin with barrel pointing at angle_deg
		mortar_base_px = world_to_screen(origin_px, scale, 0.0, 0.0)
		# Base: small tripod-like shape
		base_w = max(6, int(1.2 * scale))
		base_h = max(4, int(0.6 * scale))
		pygame.draw.line(screen, (200, 200, 210), (mortar_base_px[0] - base_w, mortar_base_px[1]), (mortar_base_px[0] + base_w, mortar_base_px[1]), 2)
		pygame.draw.line(screen, (200, 200, 210), (mortar_base_px[0] - base_w, mortar_base_px[1]), (mortar_base_px[0], mortar_base_px[1] - base_h), 2)
		pygame.draw.line(screen, (200, 200, 210), (mortar_base_px[0] + base_w, mortar_base_px[1]), (mortar_base_px[0], mortar_base_px[1] - base_h), 2)
		# Barrel
		barrel_len_m = 3.0
		barrel_len_px = max(10, int(barrel_len_m * scale))
		ang = math.radians(angle_deg)
		barrel_end = (
			mortar_base_px[0] + int(math.cos(ang) * barrel_len_px),
			mortar_base_px[1] - int(math.sin(ang) * barrel_len_px)
		)
		pygame.draw.line(screen, (170, 220, 255), mortar_base_px, barrel_end, 3)
		# Muzzle cap
		pygame.draw.circle(screen, (255, 255, 255), barrel_end, 3)

		# Draw theoretical trajectory
		if theoretical_trajectory:
			points_px = [world_to_screen(origin_px, scale, x, y) for (x, y) in theoretical_trajectory]
			for i in range(1, len(points_px)):
				pygame.draw.line(screen, (100, 100, 120), points_px[i - 1], points_px[i], 1)

		# Draw enemy/target
		enemy_px = world_to_screen(origin_px, scale, enemy_pos[0], enemy_pos[1])
		enemy_screen_radius = max(3, int(enemy_radius_m * scale))
		pygame.draw.circle(screen, (220, 90, 90), enemy_px, enemy_screen_radius)
		pygame.draw.circle(screen, (255, 255, 255), enemy_px, enemy_screen_radius, 2)
		if hit_target:
			# Simple explosion effect
			expansion = int((0.5 - explosion_time) * 40)
			pygame.draw.circle(screen, (255, 200, 80), enemy_px, enemy_screen_radius + expansion, 2)

		# Draw simulation trail
		if show_trail and sim.trail_points:
			trail_px = [world_to_screen(origin_px, scale, x, y) for (x, y) in sim.trail_points]
			for i in range(1, len(trail_px)):
				alpha = i / len(trail_px)
				color = (int(TRAIL_COLOR[0] * alpha), int(TRAIL_COLOR[1] * alpha), int(TRAIL_COLOR[2] * alpha))
				pygame.draw.line(screen, color, trail_px[i - 1], trail_px[i], 2)

		# Draw projectile
		if sim.is_running or sim.position != (0, 0):
			proj_x, proj_y = world_to_screen(origin_px, scale, sim.position[0], sim.position[1])
			pygame.draw.circle(screen, SIM_COLOR, (proj_x, proj_y), 6)
			pygame.draw.circle(screen, (255, 255, 255), (proj_x, proj_y), 6, 2)

		# Draw velocity vector
		if show_vectors and sim.is_running and sim.velocity != (0, 0):
			proj_x, proj_y = world_to_screen(origin_px, scale, sim.position[0], sim.position[1])
			# Scale vector for visibility
			vector_scale = 0.1
			end_x = proj_x + int(sim.velocity[0] * vector_scale)
			end_y = proj_y - int(sim.velocity[1] * vector_scale)  # Flip Y for screen coordinates
			pygame.draw.line(screen, VECTOR_COLOR, (proj_x, proj_y), (end_x, end_y), 3)
			# Arrow head
			angle = math.atan2(sim.velocity[1], sim.velocity[0])
			arrow_size = 8
			head1_x = end_x - int(arrow_size * math.cos(angle - 0.5))
			head1_y = end_y + int(arrow_size * math.sin(angle - 0.5))
			head2_x = end_x - int(arrow_size * math.cos(angle + 0.5))
			head2_y = end_y + int(arrow_size * math.sin(angle + 0.5))
			pygame.draw.polygon(screen, VECTOR_COLOR, [(end_x, end_y), (head1_x, head1_y), (head2_x, head2_y)])

		# Draw landing point and range marker
		if theoretical_range is not None and theoretical_trajectory:
			land_x, land_y = theoretical_trajectory[-1]
			lx, ly = world_to_screen(origin_px, scale, land_x, land_y)
			pygame.draw.circle(screen, (255, 180, 100), (lx, ly), 5)

			# Range guide on x-axis at y=0 if inside plot
			axis_y = world_to_screen(origin_px, scale, 0, 0)[1]
			pygame.draw.line(screen, (120, 120, 140), (world_to_screen(origin_px, scale, 0, 0)[0], axis_y), (lx, axis_y), 1)
			pygame.draw.line(screen, (120, 120, 140), (lx, axis_y - 6), (lx, axis_y + 6), 1)
			pygame.draw.line(screen, (120, 120, 140), (world_to_screen(origin_px, scale, 0, 0)[0], axis_y - 6), (world_to_screen(origin_px, scale, 0, 0)[0], axis_y + 6), 1)

		# Simulation status and real-time data
		if sim.is_running:
			status_color = (100, 255, 100) if not sim.is_paused else (255, 255, 100)
			status_text = "RUNNING" if not sim.is_paused else "PAUSED"
			message_lines.append((f"Status: {status_text}", status_color))
			message_lines.append((f"Time: {sim.time:.2f} s", TEXT_COLOR))
			message_lines.append((f"Position: ({sim.position[0]:.1f}, {sim.position[1]:.1f}) m", TEXT_COLOR))
			message_lines.append((f"Velocity: ({sim.velocity[0]:.1f}, {sim.velocity[1]:.1f}) m/s", TEXT_COLOR))
			message_lines.append((f"Speed: {sim.get_speed():.1f} m/s", TEXT_COLOR))
			message_lines.append((f"Speed Multiplier: {speed_multiplier:.1f}x", TEXT_COLOR))
		else:
			message_lines.append(("Status: STOPPED", (200, 200, 200)))

		# Enemy info and hit indicator
		message_lines.append(("", TEXT_COLOR))
		message_lines.append(("Target:", (180, 180, 190)))
		message_lines.append((f"pos = ({enemy_pos[0]:.1f}, {enemy_pos[1]:.1f}) m", TEXT_COLOR))
		message_lines.append((f"radius = {enemy_radius_m:.1f} m", TEXT_COLOR))
		if hit_target:
			message_lines.append(("HIT!", (120, 255, 120)))
		else:
			message_lines.append(("Press WASD to move target", (160, 160, 170)))

		# Theoretical data
		if vi is not None and vi > 0:
			message_lines.append(("", TEXT_COLOR))  # Spacer
			message_lines.append(("Theoretical:", (180, 180, 190)))
			message_lines.append((f"vi = {vi:.3f} m/s", TEXT_COLOR))
			if vf is not None:
				message_lines.append((f"vf = {vf:.3f} m/s", TEXT_COLOR))
			else:
				message_lines.append(("vf = (assumed equal to vi)", (160, 160, 170)))
			if theoretical_trajectory:
				delta_y = compute_delta_y_from_speeds(vi, vf_effective if vf is not None else vi, GRAVITY)
				message_lines.append((f"Δy (land - launch) = {delta_y:.3f} m", TEXT_COLOR))
				message_lines.append((f"Time of flight = {theoretical_t_flight:.3f} s", TEXT_COLOR))
				message_lines.append((f"Range = {theoretical_range:.3f} m", (180, 255, 180)))
		else:
			message_lines.append(("Enter a valid initial speed (m/s).", (200, 200, 210)))

		# Render messages
		for i, (msg, col) in enumerate(message_lines):
			r = font.render(msg, True, col)
			screen.blit(r, (panel_rect.x + 20, info_y + i * 24))

		pygame.display.flip()

	pygame.quit()
	sys.exit(0)


if __name__ == "__main__":
	main()

=======
import math
import sys

import pygame


# Constants
WINDOW_WIDTH = 960
WINDOW_HEIGHT = 600
FPS = 60

BACKGROUND_COLOR = (18, 18, 22)
TEXT_COLOR = (230, 230, 235)
ACCENT_COLOR = (100, 180, 255)
INPUT_BG = (35, 35, 42)
INPUT_BG_FOCUS = (50, 50, 62)
ERROR_COLOR = (255, 120, 120)
GRID_COLOR = (40, 44, 52)
SIM_COLOR = (255, 200, 100)
TRAIL_COLOR = (150, 200, 255)
VECTOR_COLOR = (255, 100, 100)

GRAVITY = 9.81  # m/s^2


class TextInput:

	def __init__(self, rect, font, placeholder="", numeric=True, allow_empty=True):
		self.rect = pygame.Rect(rect)
		self.font = font
		self.placeholder = placeholder
		self.numeric = numeric
		self.allow_empty = allow_empty
		self.text = ""
		self.focused = False
		self.cursor_visible = True
		self.cursor_timer = 0.0
		self.cursor_interval = 0.6
		self.invalid = False

	def handle_event(self, event):
		if event.type == pygame.MOUSEBUTTONDOWN:
			self.focused = self.rect.collidepoint(event.pos)
			self.cursor_visible = True
			self.cursor_timer = 0.0
		elif self.focused and event.type == pygame.KEYDOWN:
			if event.key == pygame.K_RETURN:
				self.focused = False
				return
			if event.key == pygame.K_BACKSPACE:
				self.text = self.text[:-1]
			elif event.key == pygame.K_MINUS and not self.numeric:
				self.text += "-"
			elif event.key == pygame.K_PERIOD or event.unicode == ".":
				if "." not in self.text:
					self.text += "."
			elif event.unicode:
				if self.numeric:
					if event.unicode.isdigit():
						self.text += event.unicode
				else:
					self.text += event.unicode

	def update(self, dt):
		if self.focused:
			self.cursor_timer += dt
			if self.cursor_timer >= self.cursor_interval:
				self.cursor_visible = not self.cursor_visible
				self.cursor_timer = 0.0
		else:
			self.cursor_visible = False

	def get_value(self):
		if self.text.strip() == "":
			return None
		try:
			return float(self.text)
		except ValueError:
			return None

	def draw(self, surface):
		bg = INPUT_BG_FOCUS if self.focused else INPUT_BG
		pygame.draw.rect(surface, bg, self.rect, border_radius=6)
		pygame.draw.rect(surface, GRID_COLOR if not self.invalid else ERROR_COLOR, self.rect, width=1, border_radius=6)

		display_text = self.text if self.text != "" else self.placeholder
		color = TEXT_COLOR if self.text != "" else (160, 160, 170)
		render = self.font.render(display_text, True, color)
		surface.blit(render, (self.rect.x + 10, self.rect.y + (self.rect.height - render.get_height()) // 2))

		if self.focused:
			cursor_x = self.rect.x + 10 + render.get_width()
			cursor_y = self.rect.y + 8
			if self.cursor_visible:
				pygame.draw.line(surface, TEXT_COLOR, (cursor_x, cursor_y), (cursor_x, self.rect.bottom - 8), 1)

# yo wassup EGO 
def compute_delta_y_from_speeds(initial_speed, final_speed, gravity):
	"""
	Compute vertical displacement needed so that impact speed equals final_speed,
	given initial_speed and gravity. Positive Δy means landing above launch.
	Using energy: vf^2 = vi^2 + 2 g Δy  =>  Δy = (vf^2 - vi^2) / (2 g)
	"""
	return (final_speed * final_speed - initial_speed * initial_speed) / (2.0 * gravity)


def solve_time_of_flight(initial_speed, launch_angle_deg, delta_y, gravity):
	angle_rad = math.radians(launch_angle_deg)
	vy0 = initial_speed * math.sin(angle_rad)
	# Solve -0.5 g t^2 + vy0 t - delta_y = 0 -> take the larger positive root
	discriminant = vy0 * vy0 - 2.0 * gravity * delta_y
	if discriminant < 0:
		return None
	sqrt_disc = math.sqrt(discriminant)
	# positive time
	return (vy0 + sqrt_disc) / gravity


def sample_trajectory(initial_speed, launch_angle_deg, gravity, t_end, num_points=200):
	angle_rad = math.radians(launch_angle_deg)
	vx0 = initial_speed * math.cos(angle_rad)
	vy0 = initial_speed * math.sin(angle_rad)
	points = []
	for i in range(num_points + 1):
		t = t_end * (i / num_points)
		x = vx0 * t
		y = vy0 * t - 0.5 * gravity * t * t
		points.append((x, y))
	return points


def draw_grid(surface, rect, origin_px, scale):
	# Minor grid within rect
	step = 20
	x0, y0, w, h = rect
	for x in range(x0, x0 + w + 1, step):
		pygame.draw.line(surface, GRID_COLOR, (x, y0), (x, y0 + h))
	for y in range(y0, y0 + h + 1, step):
		pygame.draw.line(surface, GRID_COLOR, (x0, y), (x0 + w, y))

	# Axes within rect - only draw if origin is within the rect
	if x0 <= origin_px[0] <= x0 + w:
		pygame.draw.line(surface, (90, 90, 100), (origin_px[0], y0), (origin_px[0], y0 + h), 2)
	if y0 <= origin_px[1] <= y0 + h:
		pygame.draw.line(surface, (90, 90, 100), (x0, origin_px[1]), (x0 + w, origin_px[1]), 2)


def world_to_screen(origin_px, scale, x_world, y_world):
	x = origin_px[0] + x_world * scale
	y = origin_px[1] - y_world * scale
	return int(x), int(y)


def clamp(value, lo, hi):
	return max(lo, min(hi, value))


class ProjectileSimulation:
	def __init__(self):
		self.reset()
		self.trail_points = []
		self.max_trail_length = 200
		
	def reset(self):
		self.is_running = False
		self.is_paused = False
		self.time = 0.0
		self.position = (0.0, 0.0)
		self.velocity = (0.0, 0.0)
		self.initial_velocity = (0.0, 0.0)
		self.angle_deg = 0.0
		self.trail_points = []
		self.impact_time = None
		self.range_m = 0.0
		
	def launch(self, initial_speed, angle_deg, delta_y):
		self.reset()
		self.angle_deg = angle_deg
		angle_rad = math.radians(angle_deg)
		self.initial_velocity = (
			initial_speed * math.cos(angle_rad),
			initial_speed * math.sin(angle_rad)
		)
		self.velocity = self.initial_velocity
		self.position = (0.0, 0.0)
		self.is_running = True
		self.is_paused = False
		self.time = 0.0
		self.trail_points = [(0.0, 0.0)]
		
		# Calculate impact time and range
		vy0 = self.initial_velocity[1]
		discriminant = vy0 * vy0 - 2.0 * GRAVITY * delta_y
		if discriminant >= 0:
			sqrt_disc = math.sqrt(discriminant)
			self.impact_time = (vy0 + sqrt_disc) / GRAVITY
			self.range_m = self.initial_velocity[0] * self.impact_time
		else:
			self.impact_time = None
			self.range_m = 0.0
			
	def update(self, dt, speed_multiplier=1.0):
		if not self.is_running or self.is_paused:
			return
			
		dt *= speed_multiplier
		self.time += dt
		
		# Update position using physics
		self.position = (
			self.initial_velocity[0] * self.time,
			self.initial_velocity[1] * self.time - 0.5 * GRAVITY * self.time * self.time
		)
		
		# Update velocity
		self.velocity = (
			self.initial_velocity[0],
			self.initial_velocity[1] - GRAVITY * self.time
		)
		
		# Add to trail
		self.trail_points.append(self.position)
		if len(self.trail_points) > self.max_trail_length:
			self.trail_points.pop(0)
			
		# Check for impact
		if self.impact_time and self.time >= self.impact_time:
			self.is_running = False
			self.time = self.impact_time
			self.position = (self.range_m, 0.0)
			self.velocity = (self.initial_velocity[0], -math.sqrt(self.initial_velocity[1]**2 - 2*GRAVITY*self.position[1]))
			
	def get_speed(self):
		return math.sqrt(self.velocity[0]**2 + self.velocity[1]**2)
		
	def toggle_pause(self):
		if self.is_running:
			self.is_paused = not self.is_paused
			
	def stop(self):
		self.is_running = False
		self.is_paused = False


def main():
	pygame.init()
	pygame.display.set_caption("Projectile Range Calculator - Simulation")
	screen = pygame.display.set_mode((WINDOW_WIDTH, WINDOW_HEIGHT), pygame.RESIZABLE)
	clock = pygame.time.Clock()

	font = pygame.font.SysFont("consolas", 20)
	big_font = pygame.font.SysFont("consolas", 24)
	small_font = pygame.font.SysFont("consolas", 16)

	# UI layout - will be updated on resize
	panel_w = 320
	window_width = WINDOW_WIDTH
	window_height = WINDOW_HEIGHT
	
	# Plot area margins
	margin_left = 40
	margin_right = 20
	margin_top = 20
	margin_bottom = 60
	
	# Initialize layout variables
	panel_rect = pygame.Rect(window_width - panel_w, 0, panel_w, window_height)
	plot_rect = pygame.Rect(0, 0, window_width - panel_w, window_height)
	usable_w = plot_rect.width - (margin_left + margin_right)
	usable_h = plot_rect.height - (margin_top + margin_bottom)
	
	# Initialize input fields
	input_vi = TextInput(pygame.Rect(panel_rect.x + 20, 80, panel_w - 40, 36), font, placeholder="Initial speed vi (m/s)")
	input_vf = TextInput(pygame.Rect(panel_rect.x + 20, 150, panel_w - 40, 36), font, placeholder="Final speed vf (m/s, empty = vi)")
	
	def update_layout():
		nonlocal panel_rect, plot_rect, usable_w, usable_h, input_vi, input_vf
		panel_rect = pygame.Rect(window_width - panel_w, 0, panel_w, window_height)
		plot_rect = pygame.Rect(0, 0, window_width - panel_w, window_height)
		usable_w = plot_rect.width - (margin_left + margin_right)
		usable_h = plot_rect.height - (margin_top + margin_bottom)
		
		# Update input positions
		input_vi.rect = pygame.Rect(panel_rect.x + 20, 80, panel_w - 40, 36)
		input_vf.rect = pygame.Rect(panel_rect.x + 20, 150, panel_w - 40, 36)

	angle_deg = 45.0
	angle_min = 0.0
	angle_max = 89.9

	# Simulation
	sim = ProjectileSimulation()
	speed_multiplier = 1.0
	show_vectors = True
	show_trail = True

	# Defaults for quick start
	input_vi.text = "30"
	input_vf.text = ""

	running = True
	while running:
		dt = clock.tick(FPS) / 1000.0

		for event in pygame.event.get():
			if event.type == pygame.QUIT:
				running = False
			elif event.type == pygame.VIDEORESIZE:
				# Handle window resize with minimum constraints
				window_width = max(640, event.w)  # Minimum width
				window_height = max(480, event.h)  # Minimum height
				screen = pygame.display.set_mode((window_width, window_height), pygame.RESIZABLE)
				update_layout()
			elif event.type == pygame.KEYDOWN and event.key == pygame.K_ESCAPE:
				running = False
			# Angle controls: mouse wheel and arrow keys
			elif event.type == pygame.MOUSEWHEEL:
				angle_deg += event.y * 1.5
				angle_deg = clamp(angle_deg, angle_min, angle_max)
			elif event.type == pygame.KEYDOWN:
				if event.key == pygame.K_UP:
					angle_deg += 1.0
				elif event.key == pygame.K_DOWN:
					angle_deg -= 1.0
				elif event.key == pygame.K_SPACE:
					# Launch simulation
					vi = input_vi.get_value()
					vf = input_vf.get_value()
					if vi is not None and vi > 0:
						if vf is None:
							vf_effective = vi
						else:
							vf_effective = vf
						delta_y = compute_delta_y_from_speeds(vi, vf_effective, GRAVITY)
						sim.launch(vi, angle_deg, delta_y)
				elif event.key == pygame.K_p:
					# Pause/Resume
					sim.toggle_pause()
				elif event.key == pygame.K_r:
					# Reset
					sim.stop()
				elif event.key == pygame.K_v:
					# Toggle vectors
					show_vectors = not show_vectors
				elif event.key == pygame.K_t:
					# Toggle trail
					show_trail = not show_trail
				elif event.key == pygame.K_PLUS or event.key == pygame.K_EQUALS:
					# Speed up
					speed_multiplier = min(5.0, speed_multiplier * 1.5)
				elif event.key == pygame.K_MINUS:
					# Slow down
					speed_multiplier = max(0.1, speed_multiplier / 1.5)
				angle_deg = clamp(angle_deg, angle_min, angle_max)

			# Input handling
			input_vi.handle_event(event)
			input_vf.handle_event(event)

		input_vi.update(dt)
		input_vf.update(dt)
		
		# Update simulation
		sim.update(dt, speed_multiplier)

		screen.fill(BACKGROUND_COLOR)

		# Draw left plot background
		pygame.draw.rect(screen, BACKGROUND_COLOR, plot_rect)

		# Side panel background
		pygame.draw.rect(screen, (24, 24, 30), panel_rect)
		pygame.draw.line(screen, (60, 60, 70), (panel_rect.x, 0), (panel_rect.x, window_height), 1)

		# Titles
		screen.blit(big_font.render("Projectile Range", True, TEXT_COLOR), (panel_rect.x + 20, 20))

		# Angle display
		angle_label = big_font.render(f"Angle: {angle_deg:.1f}°", True, ACCENT_COLOR)
		screen.blit(angle_label, (panel_rect.x + 20, 220))
		screen.blit(font.render("Use Mouse Wheel / Up / Down", True, (160, 160, 170)), (panel_rect.x + 20, 250))

		# Simulation controls
		screen.blit(font.render("Simulation Controls", True, (180, 180, 190)), (panel_rect.x + 20, 290))
		screen.blit(small_font.render("SPACE: Launch", True, TEXT_COLOR), (panel_rect.x + 20, 320))
		screen.blit(small_font.render("P: Pause/Resume", True, TEXT_COLOR), (panel_rect.x + 20, 340))
		screen.blit(small_font.render("R: Reset", True, TEXT_COLOR), (panel_rect.x + 20, 360))
		screen.blit(small_font.render("V: Toggle Vectors", True, TEXT_COLOR), (panel_rect.x + 20, 380))
		screen.blit(small_font.render("T: Toggle Trail", True, TEXT_COLOR), (panel_rect.x + 20, 400))
		screen.blit(small_font.render("+/-: Speed", True, TEXT_COLOR), (panel_rect.x + 20, 420))

		# Inputs
		screen.blit(font.render("Inputs", True, (180, 180, 190)), (panel_rect.x + 20, 60))
		input_vi.draw(screen)
		input_vf.draw(screen)

		# Parse inputs
		vi = input_vi.get_value()
		vf = input_vf.get_value()
		input_vi.invalid = vi is None or (vi is not None and vi <= 0)
		if vf is None and input_vf.text.strip() != "":
			input_vf.invalid = True
		else:
			input_vf.invalid = False

		info_y = 450
		message_lines = []

		# Calculate theoretical trajectory for visualization
		theoretical_trajectory = []
		theoretical_range = 0.0
		theoretical_t_flight = 0.0
		
		if vi is not None and vi > 0:
			if vf is None:
				vf_effective = vi
			else:
				vf_effective = vf

			# Determine landing height offset from speed difference
			delta_y = compute_delta_y_from_speeds(vi, vf_effective, GRAVITY)
			t_flight = solve_time_of_flight(vi, angle_deg, delta_y, GRAVITY)

			if t_flight is None or t_flight <= 0:
				message_lines.append(("No solution for given angle and speeds.", ERROR_COLOR))
				theoretical_trajectory = []
				theoretical_range = None
			else:
				vx = vi * math.cos(math.radians(angle_deg))
				theoretical_range = vx * t_flight
				theoretical_t_flight = t_flight
				theoretical_trajectory = sample_trajectory(vi, angle_deg, GRAVITY, t_flight, num_points=300)

		# Auto-fit scale and origin for visualization
		all_points = []
		if theoretical_trajectory:
			all_points.extend(theoretical_trajectory)
		if sim.trail_points:
			all_points.extend(sim.trail_points)
		if sim.position != (0, 0):
			all_points.append(sim.position)
			
		if all_points:
			xs = [p[0] for p in all_points]
			ys = [p[1] for p in all_points]
			min_x, max_x = min(xs), max(xs)
			min_y, max_y = min(ys), max(ys)
			# Ensure origin (0,0) is considered for better framing
			min_x = min(min_x, 0.0)
			min_y = min(min_y, 0.0)
			# Compute scales; avoid zero division
			width_world = max(1e-6, max_x - min_x)
			height_world = max(1e-6, max_y - min_y)
			scale_x = usable_w / width_world
			scale_y = usable_h / height_world
			scale = max(1.0, min(scale_x, scale_y))  # don't zoom in too far below 1 px/m

			# Compute origin so that (min_x, min_y) maps to top-left margin inside plot_rect
			origin_px = (
				plot_rect.x + margin_left - int(min_x * scale),
				plot_rect.y + margin_top + int(max_y * scale)
			)
		else:
			# Default view
			origin_px = (plot_rect.x + margin_left, plot_rect.bottom - margin_bottom)
			scale = 6.0

		# Draw grid
		draw_grid(screen, plot_rect, origin_px, scale)

		# Draw theoretical trajectory
		if theoretical_trajectory:
			points_px = [world_to_screen(origin_px, scale, x, y) for (x, y) in theoretical_trajectory]
			for i in range(1, len(points_px)):
				pygame.draw.line(screen, (100, 100, 120), points_px[i - 1], points_px[i], 1)

		# Draw simulation trail
		if show_trail and sim.trail_points:
			trail_px = [world_to_screen(origin_px, scale, x, y) for (x, y) in sim.trail_points]
			for i in range(1, len(trail_px)):
				alpha = i / len(trail_px)
				color = (int(TRAIL_COLOR[0] * alpha), int(TRAIL_COLOR[1] * alpha), int(TRAIL_COLOR[2] * alpha))
				pygame.draw.line(screen, color, trail_px[i - 1], trail_px[i], 2)

		# Draw projectile
		if sim.is_running or sim.position != (0, 0):
			proj_x, proj_y = world_to_screen(origin_px, scale, sim.position[0], sim.position[1])
			pygame.draw.circle(screen, SIM_COLOR, (proj_x, proj_y), 6)
			pygame.draw.circle(screen, (255, 255, 255), (proj_x, proj_y), 6, 2)

		# Draw velocity vector
		if show_vectors and sim.is_running and sim.velocity != (0, 0):
			proj_x, proj_y = world_to_screen(origin_px, scale, sim.position[0], sim.position[1])
			# Scale vector for visibility
			vector_scale = 0.1
			end_x = proj_x + int(sim.velocity[0] * vector_scale)
			end_y = proj_y - int(sim.velocity[1] * vector_scale)  # Flip Y for screen coordinates
			pygame.draw.line(screen, VECTOR_COLOR, (proj_x, proj_y), (end_x, end_y), 3)
			# Arrow head
			angle = math.atan2(sim.velocity[1], sim.velocity[0])
			arrow_size = 8
			head1_x = end_x - int(arrow_size * math.cos(angle - 0.5))
			head1_y = end_y + int(arrow_size * math.sin(angle - 0.5))
			head2_x = end_x - int(arrow_size * math.cos(angle + 0.5))
			head2_y = end_y + int(arrow_size * math.sin(angle + 0.5))
			pygame.draw.polygon(screen, VECTOR_COLOR, [(end_x, end_y), (head1_x, head1_y), (head2_x, head2_y)])

		# Draw landing point and range marker
		if theoretical_range is not None and theoretical_trajectory:
			land_x, land_y = theoretical_trajectory[-1]
			lx, ly = world_to_screen(origin_px, scale, land_x, land_y)
			pygame.draw.circle(screen, (255, 180, 100), (lx, ly), 5)

			# Range guide on x-axis at y=0 if inside plot
			axis_y = world_to_screen(origin_px, scale, 0, 0)[1]
			pygame.draw.line(screen, (120, 120, 140), (world_to_screen(origin_px, scale, 0, 0)[0], axis_y), (lx, axis_y), 1)
			pygame.draw.line(screen, (120, 120, 140), (lx, axis_y - 6), (lx, axis_y + 6), 1)
			pygame.draw.line(screen, (120, 120, 140), (world_to_screen(origin_px, scale, 0, 0)[0], axis_y - 6), (world_to_screen(origin_px, scale, 0, 0)[0], axis_y + 6), 1)

		# Simulation status and real-time data
		if sim.is_running:
			status_color = (100, 255, 100) if not sim.is_paused else (255, 255, 100)
			status_text = "RUNNING" if not sim.is_paused else "PAUSED"
			message_lines.append((f"Status: {status_text}", status_color))
			message_lines.append((f"Time: {sim.time:.2f} s", TEXT_COLOR))
			message_lines.append((f"Position: ({sim.position[0]:.1f}, {sim.position[1]:.1f}) m", TEXT_COLOR))
			message_lines.append((f"Velocity: ({sim.velocity[0]:.1f}, {sim.velocity[1]:.1f}) m/s", TEXT_COLOR))
			message_lines.append((f"Speed: {sim.get_speed():.1f} m/s", TEXT_COLOR))
			message_lines.append((f"Speed Multiplier: {speed_multiplier:.1f}x", TEXT_COLOR))
		else:
			message_lines.append(("Status: STOPPED", (200, 200, 200)))

		# Theoretical data
		if vi is not None and vi > 0:
			message_lines.append(("", TEXT_COLOR))  # Spacer
			message_lines.append(("Theoretical:", (180, 180, 190)))
			message_lines.append((f"vi = {vi:.3f} m/s", TEXT_COLOR))
			if vf is not None:
				message_lines.append((f"vf = {vf:.3f} m/s", TEXT_COLOR))
			else:
				message_lines.append(("vf = (assumed equal to vi)", (160, 160, 170)))
			if theoretical_trajectory:
				delta_y = compute_delta_y_from_speeds(vi, vf_effective if vf is not None else vi, GRAVITY)
				message_lines.append((f"Δy (land - launch) = {delta_y:.3f} m", TEXT_COLOR))
				message_lines.append((f"Time of flight = {theoretical_t_flight:.3f} s", TEXT_COLOR))
				message_lines.append((f"Range = {theoretical_range:.3f} m", (180, 255, 180)))
		else:
			message_lines.append(("Enter a valid initial speed (m/s).", (200, 200, 210)))

		# Render messages
		for i, (msg, col) in enumerate(message_lines):
			r = font.render(msg, True, col)
			screen.blit(r, (panel_rect.x + 20, info_y + i * 24))

		pygame.display.flip()

	pygame.quit()
	sys.exit(0)


if __name__ == "__main__":
	main()


>>>>>>> cebc8530
<|MERGE_RESOLUTION|>--- conflicted
+++ resolved
@@ -1,4 +1,3 @@
-<<<<<<< HEAD
 import math
 import sys
 
@@ -628,571 +627,4 @@
 
 
 if __name__ == "__main__":
-	main()
-
-=======
-import math
-import sys
-
-import pygame
-
-
-# Constants
-WINDOW_WIDTH = 960
-WINDOW_HEIGHT = 600
-FPS = 60
-
-BACKGROUND_COLOR = (18, 18, 22)
-TEXT_COLOR = (230, 230, 235)
-ACCENT_COLOR = (100, 180, 255)
-INPUT_BG = (35, 35, 42)
-INPUT_BG_FOCUS = (50, 50, 62)
-ERROR_COLOR = (255, 120, 120)
-GRID_COLOR = (40, 44, 52)
-SIM_COLOR = (255, 200, 100)
-TRAIL_COLOR = (150, 200, 255)
-VECTOR_COLOR = (255, 100, 100)
-
-GRAVITY = 9.81  # m/s^2
-
-
-class TextInput:
-
-	def __init__(self, rect, font, placeholder="", numeric=True, allow_empty=True):
-		self.rect = pygame.Rect(rect)
-		self.font = font
-		self.placeholder = placeholder
-		self.numeric = numeric
-		self.allow_empty = allow_empty
-		self.text = ""
-		self.focused = False
-		self.cursor_visible = True
-		self.cursor_timer = 0.0
-		self.cursor_interval = 0.6
-		self.invalid = False
-
-	def handle_event(self, event):
-		if event.type == pygame.MOUSEBUTTONDOWN:
-			self.focused = self.rect.collidepoint(event.pos)
-			self.cursor_visible = True
-			self.cursor_timer = 0.0
-		elif self.focused and event.type == pygame.KEYDOWN:
-			if event.key == pygame.K_RETURN:
-				self.focused = False
-				return
-			if event.key == pygame.K_BACKSPACE:
-				self.text = self.text[:-1]
-			elif event.key == pygame.K_MINUS and not self.numeric:
-				self.text += "-"
-			elif event.key == pygame.K_PERIOD or event.unicode == ".":
-				if "." not in self.text:
-					self.text += "."
-			elif event.unicode:
-				if self.numeric:
-					if event.unicode.isdigit():
-						self.text += event.unicode
-				else:
-					self.text += event.unicode
-
-	def update(self, dt):
-		if self.focused:
-			self.cursor_timer += dt
-			if self.cursor_timer >= self.cursor_interval:
-				self.cursor_visible = not self.cursor_visible
-				self.cursor_timer = 0.0
-		else:
-			self.cursor_visible = False
-
-	def get_value(self):
-		if self.text.strip() == "":
-			return None
-		try:
-			return float(self.text)
-		except ValueError:
-			return None
-
-	def draw(self, surface):
-		bg = INPUT_BG_FOCUS if self.focused else INPUT_BG
-		pygame.draw.rect(surface, bg, self.rect, border_radius=6)
-		pygame.draw.rect(surface, GRID_COLOR if not self.invalid else ERROR_COLOR, self.rect, width=1, border_radius=6)
-
-		display_text = self.text if self.text != "" else self.placeholder
-		color = TEXT_COLOR if self.text != "" else (160, 160, 170)
-		render = self.font.render(display_text, True, color)
-		surface.blit(render, (self.rect.x + 10, self.rect.y + (self.rect.height - render.get_height()) // 2))
-
-		if self.focused:
-			cursor_x = self.rect.x + 10 + render.get_width()
-			cursor_y = self.rect.y + 8
-			if self.cursor_visible:
-				pygame.draw.line(surface, TEXT_COLOR, (cursor_x, cursor_y), (cursor_x, self.rect.bottom - 8), 1)
-
-# yo wassup EGO 
-def compute_delta_y_from_speeds(initial_speed, final_speed, gravity):
-	"""
-	Compute vertical displacement needed so that impact speed equals final_speed,
-	given initial_speed and gravity. Positive Δy means landing above launch.
-	Using energy: vf^2 = vi^2 + 2 g Δy  =>  Δy = (vf^2 - vi^2) / (2 g)
-	"""
-	return (final_speed * final_speed - initial_speed * initial_speed) / (2.0 * gravity)
-
-
-def solve_time_of_flight(initial_speed, launch_angle_deg, delta_y, gravity):
-	angle_rad = math.radians(launch_angle_deg)
-	vy0 = initial_speed * math.sin(angle_rad)
-	# Solve -0.5 g t^2 + vy0 t - delta_y = 0 -> take the larger positive root
-	discriminant = vy0 * vy0 - 2.0 * gravity * delta_y
-	if discriminant < 0:
-		return None
-	sqrt_disc = math.sqrt(discriminant)
-	# positive time
-	return (vy0 + sqrt_disc) / gravity
-
-
-def sample_trajectory(initial_speed, launch_angle_deg, gravity, t_end, num_points=200):
-	angle_rad = math.radians(launch_angle_deg)
-	vx0 = initial_speed * math.cos(angle_rad)
-	vy0 = initial_speed * math.sin(angle_rad)
-	points = []
-	for i in range(num_points + 1):
-		t = t_end * (i / num_points)
-		x = vx0 * t
-		y = vy0 * t - 0.5 * gravity * t * t
-		points.append((x, y))
-	return points
-
-
-def draw_grid(surface, rect, origin_px, scale):
-	# Minor grid within rect
-	step = 20
-	x0, y0, w, h = rect
-	for x in range(x0, x0 + w + 1, step):
-		pygame.draw.line(surface, GRID_COLOR, (x, y0), (x, y0 + h))
-	for y in range(y0, y0 + h + 1, step):
-		pygame.draw.line(surface, GRID_COLOR, (x0, y), (x0 + w, y))
-
-	# Axes within rect - only draw if origin is within the rect
-	if x0 <= origin_px[0] <= x0 + w:
-		pygame.draw.line(surface, (90, 90, 100), (origin_px[0], y0), (origin_px[0], y0 + h), 2)
-	if y0 <= origin_px[1] <= y0 + h:
-		pygame.draw.line(surface, (90, 90, 100), (x0, origin_px[1]), (x0 + w, origin_px[1]), 2)
-
-
-def world_to_screen(origin_px, scale, x_world, y_world):
-	x = origin_px[0] + x_world * scale
-	y = origin_px[1] - y_world * scale
-	return int(x), int(y)
-
-
-def clamp(value, lo, hi):
-	return max(lo, min(hi, value))
-
-
-class ProjectileSimulation:
-	def __init__(self):
-		self.reset()
-		self.trail_points = []
-		self.max_trail_length = 200
-		
-	def reset(self):
-		self.is_running = False
-		self.is_paused = False
-		self.time = 0.0
-		self.position = (0.0, 0.0)
-		self.velocity = (0.0, 0.0)
-		self.initial_velocity = (0.0, 0.0)
-		self.angle_deg = 0.0
-		self.trail_points = []
-		self.impact_time = None
-		self.range_m = 0.0
-		
-	def launch(self, initial_speed, angle_deg, delta_y):
-		self.reset()
-		self.angle_deg = angle_deg
-		angle_rad = math.radians(angle_deg)
-		self.initial_velocity = (
-			initial_speed * math.cos(angle_rad),
-			initial_speed * math.sin(angle_rad)
-		)
-		self.velocity = self.initial_velocity
-		self.position = (0.0, 0.0)
-		self.is_running = True
-		self.is_paused = False
-		self.time = 0.0
-		self.trail_points = [(0.0, 0.0)]
-		
-		# Calculate impact time and range
-		vy0 = self.initial_velocity[1]
-		discriminant = vy0 * vy0 - 2.0 * GRAVITY * delta_y
-		if discriminant >= 0:
-			sqrt_disc = math.sqrt(discriminant)
-			self.impact_time = (vy0 + sqrt_disc) / GRAVITY
-			self.range_m = self.initial_velocity[0] * self.impact_time
-		else:
-			self.impact_time = None
-			self.range_m = 0.0
-			
-	def update(self, dt, speed_multiplier=1.0):
-		if not self.is_running or self.is_paused:
-			return
-			
-		dt *= speed_multiplier
-		self.time += dt
-		
-		# Update position using physics
-		self.position = (
-			self.initial_velocity[0] * self.time,
-			self.initial_velocity[1] * self.time - 0.5 * GRAVITY * self.time * self.time
-		)
-		
-		# Update velocity
-		self.velocity = (
-			self.initial_velocity[0],
-			self.initial_velocity[1] - GRAVITY * self.time
-		)
-		
-		# Add to trail
-		self.trail_points.append(self.position)
-		if len(self.trail_points) > self.max_trail_length:
-			self.trail_points.pop(0)
-			
-		# Check for impact
-		if self.impact_time and self.time >= self.impact_time:
-			self.is_running = False
-			self.time = self.impact_time
-			self.position = (self.range_m, 0.0)
-			self.velocity = (self.initial_velocity[0], -math.sqrt(self.initial_velocity[1]**2 - 2*GRAVITY*self.position[1]))
-			
-	def get_speed(self):
-		return math.sqrt(self.velocity[0]**2 + self.velocity[1]**2)
-		
-	def toggle_pause(self):
-		if self.is_running:
-			self.is_paused = not self.is_paused
-			
-	def stop(self):
-		self.is_running = False
-		self.is_paused = False
-
-
-def main():
-	pygame.init()
-	pygame.display.set_caption("Projectile Range Calculator - Simulation")
-	screen = pygame.display.set_mode((WINDOW_WIDTH, WINDOW_HEIGHT), pygame.RESIZABLE)
-	clock = pygame.time.Clock()
-
-	font = pygame.font.SysFont("consolas", 20)
-	big_font = pygame.font.SysFont("consolas", 24)
-	small_font = pygame.font.SysFont("consolas", 16)
-
-	# UI layout - will be updated on resize
-	panel_w = 320
-	window_width = WINDOW_WIDTH
-	window_height = WINDOW_HEIGHT
-	
-	# Plot area margins
-	margin_left = 40
-	margin_right = 20
-	margin_top = 20
-	margin_bottom = 60
-	
-	# Initialize layout variables
-	panel_rect = pygame.Rect(window_width - panel_w, 0, panel_w, window_height)
-	plot_rect = pygame.Rect(0, 0, window_width - panel_w, window_height)
-	usable_w = plot_rect.width - (margin_left + margin_right)
-	usable_h = plot_rect.height - (margin_top + margin_bottom)
-	
-	# Initialize input fields
-	input_vi = TextInput(pygame.Rect(panel_rect.x + 20, 80, panel_w - 40, 36), font, placeholder="Initial speed vi (m/s)")
-	input_vf = TextInput(pygame.Rect(panel_rect.x + 20, 150, panel_w - 40, 36), font, placeholder="Final speed vf (m/s, empty = vi)")
-	
-	def update_layout():
-		nonlocal panel_rect, plot_rect, usable_w, usable_h, input_vi, input_vf
-		panel_rect = pygame.Rect(window_width - panel_w, 0, panel_w, window_height)
-		plot_rect = pygame.Rect(0, 0, window_width - panel_w, window_height)
-		usable_w = plot_rect.width - (margin_left + margin_right)
-		usable_h = plot_rect.height - (margin_top + margin_bottom)
-		
-		# Update input positions
-		input_vi.rect = pygame.Rect(panel_rect.x + 20, 80, panel_w - 40, 36)
-		input_vf.rect = pygame.Rect(panel_rect.x + 20, 150, panel_w - 40, 36)
-
-	angle_deg = 45.0
-	angle_min = 0.0
-	angle_max = 89.9
-
-	# Simulation
-	sim = ProjectileSimulation()
-	speed_multiplier = 1.0
-	show_vectors = True
-	show_trail = True
-
-	# Defaults for quick start
-	input_vi.text = "30"
-	input_vf.text = ""
-
-	running = True
-	while running:
-		dt = clock.tick(FPS) / 1000.0
-
-		for event in pygame.event.get():
-			if event.type == pygame.QUIT:
-				running = False
-			elif event.type == pygame.VIDEORESIZE:
-				# Handle window resize with minimum constraints
-				window_width = max(640, event.w)  # Minimum width
-				window_height = max(480, event.h)  # Minimum height
-				screen = pygame.display.set_mode((window_width, window_height), pygame.RESIZABLE)
-				update_layout()
-			elif event.type == pygame.KEYDOWN and event.key == pygame.K_ESCAPE:
-				running = False
-			# Angle controls: mouse wheel and arrow keys
-			elif event.type == pygame.MOUSEWHEEL:
-				angle_deg += event.y * 1.5
-				angle_deg = clamp(angle_deg, angle_min, angle_max)
-			elif event.type == pygame.KEYDOWN:
-				if event.key == pygame.K_UP:
-					angle_deg += 1.0
-				elif event.key == pygame.K_DOWN:
-					angle_deg -= 1.0
-				elif event.key == pygame.K_SPACE:
-					# Launch simulation
-					vi = input_vi.get_value()
-					vf = input_vf.get_value()
-					if vi is not None and vi > 0:
-						if vf is None:
-							vf_effective = vi
-						else:
-							vf_effective = vf
-						delta_y = compute_delta_y_from_speeds(vi, vf_effective, GRAVITY)
-						sim.launch(vi, angle_deg, delta_y)
-				elif event.key == pygame.K_p:
-					# Pause/Resume
-					sim.toggle_pause()
-				elif event.key == pygame.K_r:
-					# Reset
-					sim.stop()
-				elif event.key == pygame.K_v:
-					# Toggle vectors
-					show_vectors = not show_vectors
-				elif event.key == pygame.K_t:
-					# Toggle trail
-					show_trail = not show_trail
-				elif event.key == pygame.K_PLUS or event.key == pygame.K_EQUALS:
-					# Speed up
-					speed_multiplier = min(5.0, speed_multiplier * 1.5)
-				elif event.key == pygame.K_MINUS:
-					# Slow down
-					speed_multiplier = max(0.1, speed_multiplier / 1.5)
-				angle_deg = clamp(angle_deg, angle_min, angle_max)
-
-			# Input handling
-			input_vi.handle_event(event)
-			input_vf.handle_event(event)
-
-		input_vi.update(dt)
-		input_vf.update(dt)
-		
-		# Update simulation
-		sim.update(dt, speed_multiplier)
-
-		screen.fill(BACKGROUND_COLOR)
-
-		# Draw left plot background
-		pygame.draw.rect(screen, BACKGROUND_COLOR, plot_rect)
-
-		# Side panel background
-		pygame.draw.rect(screen, (24, 24, 30), panel_rect)
-		pygame.draw.line(screen, (60, 60, 70), (panel_rect.x, 0), (panel_rect.x, window_height), 1)
-
-		# Titles
-		screen.blit(big_font.render("Projectile Range", True, TEXT_COLOR), (panel_rect.x + 20, 20))
-
-		# Angle display
-		angle_label = big_font.render(f"Angle: {angle_deg:.1f}°", True, ACCENT_COLOR)
-		screen.blit(angle_label, (panel_rect.x + 20, 220))
-		screen.blit(font.render("Use Mouse Wheel / Up / Down", True, (160, 160, 170)), (panel_rect.x + 20, 250))
-
-		# Simulation controls
-		screen.blit(font.render("Simulation Controls", True, (180, 180, 190)), (panel_rect.x + 20, 290))
-		screen.blit(small_font.render("SPACE: Launch", True, TEXT_COLOR), (panel_rect.x + 20, 320))
-		screen.blit(small_font.render("P: Pause/Resume", True, TEXT_COLOR), (panel_rect.x + 20, 340))
-		screen.blit(small_font.render("R: Reset", True, TEXT_COLOR), (panel_rect.x + 20, 360))
-		screen.blit(small_font.render("V: Toggle Vectors", True, TEXT_COLOR), (panel_rect.x + 20, 380))
-		screen.blit(small_font.render("T: Toggle Trail", True, TEXT_COLOR), (panel_rect.x + 20, 400))
-		screen.blit(small_font.render("+/-: Speed", True, TEXT_COLOR), (panel_rect.x + 20, 420))
-
-		# Inputs
-		screen.blit(font.render("Inputs", True, (180, 180, 190)), (panel_rect.x + 20, 60))
-		input_vi.draw(screen)
-		input_vf.draw(screen)
-
-		# Parse inputs
-		vi = input_vi.get_value()
-		vf = input_vf.get_value()
-		input_vi.invalid = vi is None or (vi is not None and vi <= 0)
-		if vf is None and input_vf.text.strip() != "":
-			input_vf.invalid = True
-		else:
-			input_vf.invalid = False
-
-		info_y = 450
-		message_lines = []
-
-		# Calculate theoretical trajectory for visualization
-		theoretical_trajectory = []
-		theoretical_range = 0.0
-		theoretical_t_flight = 0.0
-		
-		if vi is not None and vi > 0:
-			if vf is None:
-				vf_effective = vi
-			else:
-				vf_effective = vf
-
-			# Determine landing height offset from speed difference
-			delta_y = compute_delta_y_from_speeds(vi, vf_effective, GRAVITY)
-			t_flight = solve_time_of_flight(vi, angle_deg, delta_y, GRAVITY)
-
-			if t_flight is None or t_flight <= 0:
-				message_lines.append(("No solution for given angle and speeds.", ERROR_COLOR))
-				theoretical_trajectory = []
-				theoretical_range = None
-			else:
-				vx = vi * math.cos(math.radians(angle_deg))
-				theoretical_range = vx * t_flight
-				theoretical_t_flight = t_flight
-				theoretical_trajectory = sample_trajectory(vi, angle_deg, GRAVITY, t_flight, num_points=300)
-
-		# Auto-fit scale and origin for visualization
-		all_points = []
-		if theoretical_trajectory:
-			all_points.extend(theoretical_trajectory)
-		if sim.trail_points:
-			all_points.extend(sim.trail_points)
-		if sim.position != (0, 0):
-			all_points.append(sim.position)
-			
-		if all_points:
-			xs = [p[0] for p in all_points]
-			ys = [p[1] for p in all_points]
-			min_x, max_x = min(xs), max(xs)
-			min_y, max_y = min(ys), max(ys)
-			# Ensure origin (0,0) is considered for better framing
-			min_x = min(min_x, 0.0)
-			min_y = min(min_y, 0.0)
-			# Compute scales; avoid zero division
-			width_world = max(1e-6, max_x - min_x)
-			height_world = max(1e-6, max_y - min_y)
-			scale_x = usable_w / width_world
-			scale_y = usable_h / height_world
-			scale = max(1.0, min(scale_x, scale_y))  # don't zoom in too far below 1 px/m
-
-			# Compute origin so that (min_x, min_y) maps to top-left margin inside plot_rect
-			origin_px = (
-				plot_rect.x + margin_left - int(min_x * scale),
-				plot_rect.y + margin_top + int(max_y * scale)
-			)
-		else:
-			# Default view
-			origin_px = (plot_rect.x + margin_left, plot_rect.bottom - margin_bottom)
-			scale = 6.0
-
-		# Draw grid
-		draw_grid(screen, plot_rect, origin_px, scale)
-
-		# Draw theoretical trajectory
-		if theoretical_trajectory:
-			points_px = [world_to_screen(origin_px, scale, x, y) for (x, y) in theoretical_trajectory]
-			for i in range(1, len(points_px)):
-				pygame.draw.line(screen, (100, 100, 120), points_px[i - 1], points_px[i], 1)
-
-		# Draw simulation trail
-		if show_trail and sim.trail_points:
-			trail_px = [world_to_screen(origin_px, scale, x, y) for (x, y) in sim.trail_points]
-			for i in range(1, len(trail_px)):
-				alpha = i / len(trail_px)
-				color = (int(TRAIL_COLOR[0] * alpha), int(TRAIL_COLOR[1] * alpha), int(TRAIL_COLOR[2] * alpha))
-				pygame.draw.line(screen, color, trail_px[i - 1], trail_px[i], 2)
-
-		# Draw projectile
-		if sim.is_running or sim.position != (0, 0):
-			proj_x, proj_y = world_to_screen(origin_px, scale, sim.position[0], sim.position[1])
-			pygame.draw.circle(screen, SIM_COLOR, (proj_x, proj_y), 6)
-			pygame.draw.circle(screen, (255, 255, 255), (proj_x, proj_y), 6, 2)
-
-		# Draw velocity vector
-		if show_vectors and sim.is_running and sim.velocity != (0, 0):
-			proj_x, proj_y = world_to_screen(origin_px, scale, sim.position[0], sim.position[1])
-			# Scale vector for visibility
-			vector_scale = 0.1
-			end_x = proj_x + int(sim.velocity[0] * vector_scale)
-			end_y = proj_y - int(sim.velocity[1] * vector_scale)  # Flip Y for screen coordinates
-			pygame.draw.line(screen, VECTOR_COLOR, (proj_x, proj_y), (end_x, end_y), 3)
-			# Arrow head
-			angle = math.atan2(sim.velocity[1], sim.velocity[0])
-			arrow_size = 8
-			head1_x = end_x - int(arrow_size * math.cos(angle - 0.5))
-			head1_y = end_y + int(arrow_size * math.sin(angle - 0.5))
-			head2_x = end_x - int(arrow_size * math.cos(angle + 0.5))
-			head2_y = end_y + int(arrow_size * math.sin(angle + 0.5))
-			pygame.draw.polygon(screen, VECTOR_COLOR, [(end_x, end_y), (head1_x, head1_y), (head2_x, head2_y)])
-
-		# Draw landing point and range marker
-		if theoretical_range is not None and theoretical_trajectory:
-			land_x, land_y = theoretical_trajectory[-1]
-			lx, ly = world_to_screen(origin_px, scale, land_x, land_y)
-			pygame.draw.circle(screen, (255, 180, 100), (lx, ly), 5)
-
-			# Range guide on x-axis at y=0 if inside plot
-			axis_y = world_to_screen(origin_px, scale, 0, 0)[1]
-			pygame.draw.line(screen, (120, 120, 140), (world_to_screen(origin_px, scale, 0, 0)[0], axis_y), (lx, axis_y), 1)
-			pygame.draw.line(screen, (120, 120, 140), (lx, axis_y - 6), (lx, axis_y + 6), 1)
-			pygame.draw.line(screen, (120, 120, 140), (world_to_screen(origin_px, scale, 0, 0)[0], axis_y - 6), (world_to_screen(origin_px, scale, 0, 0)[0], axis_y + 6), 1)
-
-		# Simulation status and real-time data
-		if sim.is_running:
-			status_color = (100, 255, 100) if not sim.is_paused else (255, 255, 100)
-			status_text = "RUNNING" if not sim.is_paused else "PAUSED"
-			message_lines.append((f"Status: {status_text}", status_color))
-			message_lines.append((f"Time: {sim.time:.2f} s", TEXT_COLOR))
-			message_lines.append((f"Position: ({sim.position[0]:.1f}, {sim.position[1]:.1f}) m", TEXT_COLOR))
-			message_lines.append((f"Velocity: ({sim.velocity[0]:.1f}, {sim.velocity[1]:.1f}) m/s", TEXT_COLOR))
-			message_lines.append((f"Speed: {sim.get_speed():.1f} m/s", TEXT_COLOR))
-			message_lines.append((f"Speed Multiplier: {speed_multiplier:.1f}x", TEXT_COLOR))
-		else:
-			message_lines.append(("Status: STOPPED", (200, 200, 200)))
-
-		# Theoretical data
-		if vi is not None and vi > 0:
-			message_lines.append(("", TEXT_COLOR))  # Spacer
-			message_lines.append(("Theoretical:", (180, 180, 190)))
-			message_lines.append((f"vi = {vi:.3f} m/s", TEXT_COLOR))
-			if vf is not None:
-				message_lines.append((f"vf = {vf:.3f} m/s", TEXT_COLOR))
-			else:
-				message_lines.append(("vf = (assumed equal to vi)", (160, 160, 170)))
-			if theoretical_trajectory:
-				delta_y = compute_delta_y_from_speeds(vi, vf_effective if vf is not None else vi, GRAVITY)
-				message_lines.append((f"Δy (land - launch) = {delta_y:.3f} m", TEXT_COLOR))
-				message_lines.append((f"Time of flight = {theoretical_t_flight:.3f} s", TEXT_COLOR))
-				message_lines.append((f"Range = {theoretical_range:.3f} m", (180, 255, 180)))
-		else:
-			message_lines.append(("Enter a valid initial speed (m/s).", (200, 200, 210)))
-
-		# Render messages
-		for i, (msg, col) in enumerate(message_lines):
-			r = font.render(msg, True, col)
-			screen.blit(r, (panel_rect.x + 20, info_y + i * 24))
-
-		pygame.display.flip()
-
-	pygame.quit()
-	sys.exit(0)
-
-
-if __name__ == "__main__":
-	main()
-
-
->>>>>>> cebc8530
+	main()